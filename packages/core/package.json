--- conflicted
+++ resolved
@@ -13,6 +13,10 @@
       "module": "./dist/wagmi-core.esm.js",
       "default": "./dist/wagmi-core.cjs.js"
     },
+    "./connectors/mock": {
+      "module": "./connectors/mock/dist/wagmi-core-connectors-mock.esm.js",
+      "default": "./connectors/mock/dist/wagmi-core-connectors-mock.cjs.js"
+    },
     "./connectors/walletConnect": {
       "module": "./connectors/walletConnect/dist/wagmi-core-connectors-walletConnect.esm.js",
       "default": "./connectors/walletConnect/dist/wagmi-core-connectors-walletConnect.cjs.js"
@@ -24,12 +28,14 @@
   },
   "files": [
     "/dist",
+    "/connectors/mock/",
     "/connectors/walletConnect/",
     "/connectors/walletLink/"
   ],
   "preconstruct": {
     "entrypoints": [
       "index.ts",
+      "connectors/mock/index.ts",
       "connectors/walletConnect.ts",
       "connectors/walletLink.ts"
     ]
@@ -48,11 +54,7 @@
     }
   },
   "dependencies": {
-<<<<<<< HEAD
     "@ethersproject/providers": "^5.5.3",
-=======
-    "@ethersproject/providers": "^5.5.1",
->>>>>>> 24610497
     "eventemitter3": "^4.0.7",
     "zustand": "^3.7.0"
   },
